--- conflicted
+++ resolved
@@ -12,13 +12,9 @@
 
 const API_CONFIG = {
   // API URL - Set via environment variable
-<<<<<<< HEAD
   baseUrl: 'http://70.53.171.34:40106',
 
-=======
-  baseUrl: 'http://172.81.127.6:10017',
-  
->>>>>>> af8b855a
+
   // API Endpoints
   endpoints: {
     chat: '/api/chat/stream',
