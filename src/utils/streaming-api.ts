--- conflicted
+++ resolved
@@ -12,12 +12,8 @@
 
 const API_CONFIG = {
   // API URL - Set via environment variable
-<<<<<<< HEAD
   baseUrl: 'http://142.182.153.12:47345',
-=======
-  baseUrl: 'http://172.81.127.6:10599',
->>>>>>> ddf83de4
-  
+
   // API Endpoints
   endpoints: {
     chat: '/api/chat/stream',
