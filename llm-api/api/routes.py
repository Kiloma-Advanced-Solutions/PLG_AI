--- conflicted
+++ resolved
@@ -6,28 +6,15 @@
 import logging
 from fastapi import FastAPI, HTTPException, Request
 from fastapi.responses import StreamingResponse
-<<<<<<< HEAD
-from core.models import HealthStatus, ChatRequest, TaskExtractionRequest, TaskExtractionResponse, TitleGenerationRequest, TitleGenerationResponse
+from core.models import HealthStatus, ChatRequest, TitleGenerationRequest, TitleGenerationResponse, TaskExtractionRequest, TaskExtractionResponse, EmailSummarizationRequest, EmailSummary
 from utils.health import health_checker
 from services.chat_service import chat_service
 from services.task_service import task_service
 from services.title_service import title_service
+from services.summarization_service import summarization_service
 
 logger = logging.getLogger(__name__)
 
-=======
-from core.models import ChatRequest, TaskExtractionRequest, TaskExtractionResponse, HealthStatus, EmailSummarizationRequest, EmailSummary
-from services.chat_service import chat_service
-from utils.health import health_checker
-from services.task_service import TaskService
-from services.summarization_service import SummarizationService
-
-logger = logging.getLogger(__name__)
-
-# Initialize services
-task_service = TaskService()
-summarization_service_instance = SummarizationService()
->>>>>>> af8b855a
 
 def create_routes(app: FastAPI) -> None:
     """Configure all API routes with proper error handling"""
@@ -108,11 +95,6 @@
         
     
     # ===============================
-    # EMAIL SUMMARIZATION ENDPOINT
-    # ===============================
-    
-<<<<<<< HEAD
-    # ===============================
     # TITLE GENERATION ENDPOINT
     # ===============================
     
@@ -137,7 +119,12 @@
                 detail=f"Failed to generate title: {e}"
             )
     
-=======
+
+
+    # ===============================
+    # EMAIL SUMMARIZATION ENDPOINT
+    # ===============================
+    
     @app.post("/api/summarization/summarize", response_model=EmailSummary)
     async def summarize_email(request: EmailSummarizationRequest) -> EmailSummary:
         """
@@ -150,7 +137,7 @@
             EmailSummary containing the summary of the email
         """
         try:
-            result = await summarization_service_instance.summarize_email(request.email_content, request.length)
+            result = await summarization_service.summarize_email(request.email_content, request.length)
             return result
         except Exception as e:
             logger.error(f"Failed to summarize email: {e}")
@@ -161,7 +148,7 @@
 
 
 
->>>>>>> af8b855a
+
     
     # ===============================
     # HEALTH MONITORING ENDPOINTS
